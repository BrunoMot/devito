import numpy as np
import pytest
from numpy import linalg

from devito import time
from examples.seismic.acoustic.acoustic_example import setup
from examples.seismic.acoustic.constant_example import setup as setup_c
from examples.seismic import PointSource


@pytest.mark.parametrize('space_order', [4, 8, 12])
@pytest.mark.parametrize('time_order', [2, 4])
@pytest.mark.parametrize('dimensions', [(60, 70), (60, 70, 80)])
@pytest.mark.parametrize('fix_dim', [True, False])
def test_acoustic(dimensions, time_order, space_order, fix_dim):
    solver = setup(dimensions=dimensions, time_order=time_order,
                   space_order=space_order, nbpml=30, tn=750.)
    srca = PointSource(name='srca', ntime=solver.source.nt,
                       coordinates=solver.source.coordinates.data)

    if fix_dim:
        time.size = solver.source.nt
    else:
        time.size = None
    # Run forward and adjoint operators
    rec, _, _ = solver.forward(save=False)
    solver.adjoint(rec=rec, srca=srca)

    # Actual adjoint test
    term1 = np.dot(srca.data.reshape(-1), solver.source.data)
    term2 = linalg.norm(rec.data) ** 2
    print(term1, term2, ("%12.12f") % (term1 - term2), term1 / term2)
    assert np.isclose(term1 / term2, 1.0, atol=0.001)


<<<<<<< HEAD
if __name__ == "__main__":
    test_acoustic(dimensions=(60, 70), space_order=4, time_order=2, fix_dim=False)
=======
@pytest.mark.parametrize('dimensions', [(60, 70), (60, 70, 80)])
@pytest.mark.parametrize('fix_dim', [True, False])
def test_acoustic_constant(dimensions, fix_dim):
    solver = setup_c(dimensions=dimensions, time_order=2,
                     space_order=8, nbpml=14)
    srca = PointSource(name='srca', ntime=solver.source.nt,
                       coordinates=solver.source.coordinates.data)

    if fix_dim:
        time.size = solver.source.nt
    else:
        time.size = None
    # Run forward and adjoint operators
    rec, _, _ = solver.forward(save=False)
    solver.adjoint(rec=rec, srca=srca)

    # Actual adjoint test
    term1 = np.dot(srca.data.reshape(-1), solver.source.data)
    term2 = linalg.norm(rec.data) ** 2
    print(term1, term2, ("%12.12f") % (term1 - term2), term1 / term2)
    assert np.isclose(term1 / term2, 1.0, atol=0.001)
>>>>>>> 6b8ed159
<|MERGE_RESOLUTION|>--- conflicted
+++ resolved
@@ -14,7 +14,7 @@
 @pytest.mark.parametrize('fix_dim', [True, False])
 def test_acoustic(dimensions, time_order, space_order, fix_dim):
     solver = setup(dimensions=dimensions, time_order=time_order,
-                   space_order=space_order, nbpml=30, tn=750.)
+                   space_order=space_order, nbpml=10+space_order/2)
     srca = PointSource(name='srca', ntime=solver.source.nt,
                        coordinates=solver.source.coordinates.data)
 
@@ -33,10 +33,6 @@
     assert np.isclose(term1 / term2, 1.0, atol=0.001)
 
 
-<<<<<<< HEAD
-if __name__ == "__main__":
-    test_acoustic(dimensions=(60, 70), space_order=4, time_order=2, fix_dim=False)
-=======
 @pytest.mark.parametrize('dimensions', [(60, 70), (60, 70, 80)])
 @pytest.mark.parametrize('fix_dim', [True, False])
 def test_acoustic_constant(dimensions, fix_dim):
@@ -58,4 +54,7 @@
     term2 = linalg.norm(rec.data) ** 2
     print(term1, term2, ("%12.12f") % (term1 - term2), term1 / term2)
     assert np.isclose(term1 / term2, 1.0, atol=0.001)
->>>>>>> 6b8ed159
+
+
+if __name__ == "__main__":
+    test_acoustic(dimensions=(60, 70), space_order=4, time_order=2, fix_dim=False)